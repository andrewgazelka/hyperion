use std::borrow::Cow;

use compact_str::format_compact;
use flecs_ecs::{
    core::{
        flecs, EntityViewGet, IdOperations, QueryBuilderImpl, SystemAPI, TableIter,
        TermBuilderImpl, World, WorldProvider,
    },
    macros::{system, Component},
    prelude::Module,
};
use hyperion::{
    net::{
        packets::{BossBarAction, BossBarS2c},
        Compose, NetworkStreamRef,
    },
    simulation::{
        event, metadata::Metadata, EntityReaction, Health, Player, Position, PLAYER_SPAWN_POSITION,
    },
    storage::EventQueue,
    system_registry::SystemId,
    util::TracingExt,
    uuid::Uuid,
    valence_protocol::{
        game_mode::OptGameMode,
        ident,
        math::{DVec3, Vec3},
        nbt,
        packets::{
            play,
<<<<<<< HEAD
            play::boss_bar_s2c::{BossBarColor, BossBarDivision, BossBarFlags},
        },
        sound::{SoundCategory, SoundId},
        GameMode, ItemKind, ItemStack, VarInt,
=======
            play::{
                boss_bar_s2c::{BossBarColor, BossBarDivision, BossBarFlags},
                entity_attributes_s2c::AttributeProperty,
                player_position_look_s2c::PlayerPositionLookFlags,
            },
        },
        sound::{SoundCategory, SoundId},
        GameMode, ItemKind, ItemStack, Particle, VarInt,
>>>>>>> 6273e675
    },
};
use hyperion_inventory::PlayerInventory;
use tracing::trace_span;

#[derive(Component)]
pub struct AttackModule;

#[derive(Component, Default, Copy, Clone, Debug)]
pub struct ImmuneUntil {
    tick: i64,
}

// Used as a component only for commands, does not include armor or weapons
#[derive(Component, Default, Copy, Clone, Debug)]
pub struct CombatStats {
    pub armor: f32,
    pub armor_toughness: f32,
    pub damage: f32,
    pub protection: f32,
}

#[derive(Component, Default, Copy, Clone, Debug)]
pub struct Armor {
    pub armor: f32,
}

#[derive(Component, Default, Copy, Clone, Debug)]
pub struct KillCount {
    pub kill_count: u32,
}

impl Module for AttackModule {
    #[allow(clippy::excessive_nesting)]
    fn module(world: &World) {
        world
            .component::<Player>()
            .add_trait::<(flecs::With, ImmuneUntil)>()
<<<<<<< HEAD
            .add_trait::<(flecs::With, CombatStats)>()
            .add_trait::<(flecs::With, KillCount)>();
=======
            .add_trait::<(flecs::With, KillCount)>()
            .add_trait::<(flecs::With, Armor)>();
>>>>>>> 6273e675

        let kill_count_uuid = Uuid::new_v4();

        system!(
            "kill_counts",
            world,
            &Compose($),
            &KillCount,
            &NetworkStreamRef,
        )
        .multi_threaded()
        .kind::<flecs::pipeline::OnUpdate>()
        .tracing_each_entity(
            trace_span!("kill_counts"),
            move |entity, (compose, kill_count, stream)| {
                const MAX_KILLS: usize = 10;

                let world = entity.world();

                let kills = kill_count.kill_count;
                let title = format_compact!("{kills} kills");
                let title = hyperion_text::Text::new(&title);
                let health = (kill_count.kill_count as f32 / MAX_KILLS as f32).min(1.0);

                let pkt = BossBarS2c {
                    id: kill_count_uuid,
                    action: BossBarAction::Add {
                        title,
                        health,
                        color: BossBarColor::Red,
                        division: BossBarDivision::NoDivision,
                        flags: BossBarFlags::default(),
                    },
                };

                compose
                    .unicast(&pkt, *stream, SystemId(99), &world)
                    .unwrap();
            },
        );

        system!("handle_attacks", world, &mut EventQueue<event::AttackEntity>($), &Compose($))
            .multi_threaded()
            .each_iter(
                move |it: TableIter<'_, false>,
                      _,
                      (event_queue, compose): (
                    &mut EventQueue<event::AttackEntity>,
                    &Compose,
                )| {
                    const IMMUNE_TICK_DURATION: i64 = 10;

                    let span = trace_span!("handle_attacks");
                    let _enter = span.enter();

                    let current_tick = compose.global().tick;

                    let world = it.world();

                    for event in event_queue.drain() {
                        let target = world.entity_from_id(event.target);
                        let origin = world.entity_from_id(event.origin);
<<<<<<< HEAD
                        origin.get::<(&Position, &mut KillCount, &CombatStats, &PlayerInventory)>(|(from_pos, kill_count, from_stats, from_inventory)| {
                            let damage = from_stats.damage + calculate_stats(from_inventory).damage;
=======
                        origin.get::<(&Position, &mut KillCount, &mut PlayerInventory, &mut Armor)>(|(origin_pos, kill_count, inventory, origin_armor)| {
>>>>>>> 6273e675
                            target.get::<(
                                &mut ImmuneUntil,
                                &mut Health,
                                &mut Metadata,
                                &mut Position,
                                &mut EntityReaction,
                                &NetworkStreamRef,
                                &CombatStats,
                                &PlayerInventory
                            )>(
<<<<<<< HEAD
                                |(immune_until, health, metadata, position, reaction, io, stats, inventory)| {
                                if immune_until.tick > current_tick {
                                    return;
                                }

                                immune_until.tick = current_tick + IMMUNE_TICK_DURATION;

                                let calculated_stats = calculate_stats(inventory);
                                let armor = stats.armor + calculated_stats.armor;
                                let toughness = stats.armor_toughness + calculated_stats.armor_toughness;
                                let protection = stats.protection + calculated_stats.protection;
=======
                                |(immune_until, health, metadata, target_position, reaction, io)| {
                                    if immune_until.tick > current_tick {
                                        return;
                                    }
>>>>>>> 6273e675

                                let damage_after_armor = get_damage_left(damage, armor, toughness);
                                let damage_after_protection = get_inflicted_damage(damage_after_armor, protection);

                                health.normal -= damage_after_protection;
                                    if health.normal <= 0.0 {

                                        // Play a sound at the attacker's position
                                        let sound_pkt = play::PlaySoundS2c {
                                            id: SoundId::Direct {
                                                id: ident!("minecraft:entity.player.attack.knockback").into(),
                                                range: None,
                                            },
                                            position: (target_position.position * 8.0).as_ivec3(),
                                            volume: 1.5,
                                            pitch: 0.8,
                                            seed: fastrand::i64(..),
                                            category: SoundCategory::Player,
                                        };
                                        compose.broadcast(&sound_pkt, SystemId(999)).send(&world).unwrap();

                                        // Create particle effect at the attacker's position
                                        let particle_pkt = play::ParticleS2c {
                                            particle: Cow::Owned(Particle::Explosion),
                                            long_distance: true,
                                            position: target_position.position.as_dvec3() + DVec3::new(0.0, 1.0, 0.0),
                                            max_speed: 0.5,
                                            count: 100,
                                            offset: Vec3::new(0.5, 0.5, 0.5),
                                        };

                                        // Add a second particle effect for more visual impact
                                        let particle_pkt2 = play::ParticleS2c {
                                            particle: Cow::Owned(Particle::DragonBreath),
                                            long_distance: true,
                                            position: target_position.position.as_dvec3() + DVec3::new(0.0, 1.5, 0.0),
                                            max_speed: 0.2,
                                            count: 75,
                                            offset: Vec3::new(0.3, 0.3, 0.3),
                                        };
                                        let origin_entity_id = VarInt(origin.id().0 as i32);

                                        origin_armor.armor += 1.0;
                                        let pkt = play::EntityAttributesS2c {
                                            entity_id: origin_entity_id,
                                            properties: vec![
                                                AttributeProperty {
                                                    key: ident!("minecraft:generic.armor").into(),
                                                    value: origin_armor.armor.into(),
                                                    modifiers: vec![],
                                                }
                                            ],
                                        };

                                        compose.broadcast(&pkt, SystemId(999)).send(&world).unwrap();
                                        compose.broadcast(&particle_pkt, SystemId(999)).send(&world).unwrap();
                                        compose.broadcast(&particle_pkt2, SystemId(999)).send(&world).unwrap();

                                        // Create NBT for enchantment protection level 1
                                        let mut protection_nbt = nbt::Compound::new();
                                        let mut enchantments = vec![];

                                        let mut protection_enchantment = nbt::Compound::new();
                                        protection_enchantment.insert("id", nbt::Value::String("minecraft:protection".into()));
                                        protection_enchantment.insert("lvl", nbt::Value::Short(1));
                                        enchantments.push(protection_enchantment);
                                        protection_nbt.insert(
                                            "Enchantments",
                                            nbt::Value::List(nbt::list::List::Compound(enchantments)),
                                        );
                                        // Apply upgrades based on the level
                                        match kill_count.kill_count {
                                            0 => {},
                                            1 => inventory
                                                .set_hand_slot(0, ItemStack::new(ItemKind::WoodenSword, 1, None)),
                                            2 => inventory
                                                .set_boots(ItemStack::new(ItemKind::LeatherBoots, 1, None)),
                                            3 => inventory
                                                .set_leggings(ItemStack::new(ItemKind::LeatherLeggings, 1, None)),
                                            4 => inventory
                                                .set_chestplate(ItemStack::new(ItemKind::LeatherChestplate, 1, None)),
                                            5 => inventory
                                                .set_helmet(ItemStack::new(ItemKind::LeatherHelmet, 1, None)),
                                            6 => inventory
                                                .set_hand_slot(0, ItemStack::new(ItemKind::StoneSword, 1, None)),
                                            7 => inventory
                                                .set_boots(ItemStack::new(ItemKind::ChainmailBoots, 1, None)),
                                            8 => inventory
                                                .set_leggings(ItemStack::new(ItemKind::ChainmailLeggings, 1, None)),
                                            9 => inventory
                                                .set_chestplate(ItemStack::new(ItemKind::ChainmailChestplate, 1, None)),
                                            10 => inventory
                                                .set_helmet(ItemStack::new(ItemKind::ChainmailHelmet, 1, None)),
                                            11 => inventory
                                                .set_hand_slot(0, ItemStack::new(ItemKind::IronSword, 1, None)),
                                            12 => inventory
                                                .set_boots(ItemStack::new(ItemKind::IronBoots, 1, None)),
                                            13 => inventory
                                                .set_leggings(ItemStack::new(ItemKind::IronLeggings, 1, None)),
                                            14 => inventory
                                                .set_chestplate(ItemStack::new(ItemKind::IronChestplate, 1, None)),
                                            15 => inventory
                                                .set_helmet(ItemStack::new(ItemKind::IronHelmet, 1, None)),
                                            16 => inventory
                                                .set_hand_slot(0, ItemStack::new(ItemKind::DiamondSword, 1, None)),
                                            17 => inventory
                                                .set_boots(ItemStack::new(ItemKind::DiamondBoots, 1, None)),
                                            18 => inventory
                                                .set_leggings(ItemStack::new(ItemKind::DiamondLeggings, 1, None)),
                                            19 => inventory
                                                .set_chestplate(ItemStack::new(ItemKind::DiamondChestplate, 1, None)),
                                            20 => inventory
                                                .set_helmet(ItemStack::new(ItemKind::DiamondHelmet, 1, None)),
                                            21 => inventory
                                                .set_hand_slot(0, ItemStack::new(ItemKind::NetheriteSword, 1, None)),
                                            22 => inventory
                                                .set_boots(ItemStack::new(ItemKind::NetheriteBoots, 1, None)),
                                            23 => inventory
                                                .set_leggings(ItemStack::new(ItemKind::NetheriteLeggings, 1, None)),
                                            24 => inventory
                                                .set_chestplate(ItemStack::new(ItemKind::NetheriteChestplate, 1, None)),
                                            25 => inventory
                                                .set_helmet(ItemStack::new(ItemKind::NetheriteHelmet, 1, None)),
                                            26 => {
                                                // Reset armor and start again with Protection I
                                                inventory.set_boots(ItemStack::new(
                                                    ItemKind::LeatherBoots,
                                                    1,
                                                    Some(protection_nbt.clone()),
                                                ));
                                                inventory.set_leggings(ItemStack::new(
                                                    ItemKind::LeatherLeggings,
                                                    1,
                                                    Some(protection_nbt.clone()),
                                                ));
                                                inventory.set_chestplate(ItemStack::new(
                                                    ItemKind::LeatherChestplate,
                                                    1,
                                                    Some(protection_nbt.clone()),
                                                ));
                                                inventory.set_helmet(ItemStack::new(
                                                    ItemKind::LeatherHelmet,
                                                    1,
                                                    Some(protection_nbt.clone()),
                                                ));
                                            }
                                            _ => {
                                                // Continue upgrading with Protection I after reset
                                                let level = (kill_count.kill_count - 26) % 24;
                                                match level {
                                                    1 => inventory.set_boots(ItemStack::new(
                                                        ItemKind::ChainmailBoots,
                                                        1,
                                                        Some(protection_nbt.clone()),
                                                    )),
                                                    2 => inventory.set_leggings(ItemStack::new(
                                                        ItemKind::ChainmailLeggings,
                                                        1,
                                                        Some(protection_nbt.clone()),
                                                    )),
                                                    3 => inventory.set_chestplate(ItemStack::new(
                                                        ItemKind::ChainmailChestplate,
                                                        1,
                                                        Some(protection_nbt.clone()),
                                                    )),
                                                    4 => inventory.set_helmet(ItemStack::new(
                                                        ItemKind::ChainmailHelmet,
                                                        1,
                                                        Some(protection_nbt.clone()),
                                                    )),
                                                    5 => inventory.set_boots(ItemStack::new(
                                                        ItemKind::IronBoots,
                                                        1,
                                                        Some(protection_nbt.clone()),
                                                    )),
                                                    6 => inventory.set_leggings(ItemStack::new(
                                                        ItemKind::IronLeggings,
                                                        1,
                                                        Some(protection_nbt.clone()),
                                                    )),
                                                    7 => inventory.set_chestplate(ItemStack::new(
                                                        ItemKind::IronChestplate,
                                                        1,
                                                        Some(protection_nbt.clone()),
                                                    )),
                                                    8 => inventory.set_helmet(ItemStack::new(
                                                        ItemKind::IronHelmet,
                                                        1,
                                                        Some(protection_nbt.clone()),
                                                    )),
                                                    9 => inventory.set_boots(ItemStack::new(
                                                        ItemKind::DiamondBoots,
                                                        1,
                                                        Some(protection_nbt.clone()),
                                                    )),
                                                    10 => inventory.set_leggings(ItemStack::new(
                                                        ItemKind::DiamondLeggings,
                                                        1,
                                                        Some(protection_nbt.clone()),
                                                    )),
                                                    11 => inventory.set_chestplate(ItemStack::new(
                                                        ItemKind::DiamondChestplate,
                                                        1,
                                                        Some(protection_nbt.clone()),
                                                    )),
                                                    12 => inventory.set_helmet(ItemStack::new(
                                                        ItemKind::DiamondHelmet,
                                                        1,
                                                        Some(protection_nbt.clone()),
                                                    )),
                                                    13 => inventory.set_boots(ItemStack::new(
                                                        ItemKind::NetheriteBoots,
                                                        1,
                                                        Some(protection_nbt.clone()),
                                                    )),
                                                    14 => inventory.set_leggings(ItemStack::new(
                                                        ItemKind::NetheriteLeggings,
                                                        1,
                                                        Some(protection_nbt.clone()),
                                                    )),
                                                    15 => inventory.set_chestplate(ItemStack::new(
                                                        ItemKind::NetheriteChestplate,
                                                        1,
                                                        Some(protection_nbt.clone()),
                                                    )),
                                                    16 => inventory.set_helmet(ItemStack::new(
                                                        ItemKind::NetheriteHelmet,
                                                        1,
                                                        Some(protection_nbt.clone()),
                                                    )),
                                                    _ => {} // No upgrade for other levels
                                                }
                                            }
                                        }
                                        // player died, increment kill count
                                        kill_count.kill_count += 1;

                                        // send respawn packet

                                        let pkt = play::PlayerRespawnS2c {
                                            dimension_type_name: ident!("minecraft:overworld").into(),
                                            dimension_name: ident!("minecraft:overworld").into(),
                                            hashed_seed: 0,
                                            game_mode: GameMode::Adventure,
                                            previous_game_mode: OptGameMode::default(),
                                            is_debug: false,
                                            is_flat: false,
                                            copy_metadata: false,
                                            last_death_location: None,
                                            portal_cooldown: VarInt::default(),
                                        };
                                        target_position.position = PLAYER_SPAWN_POSITION;
                                        compose
                                            .unicast(&pkt, *io, SystemId(99), &world)
                                            .unwrap();
                                        health.normal = 20.0;
                                        metadata.health(20.0);
                                        return;
                                    }
                                    metadata.health(health.normal);

                                    let pkt = play::HealthUpdateS2c {
                                        health: health.normal,
                                        food: VarInt(10),
                                        food_saturation: 10.0
                                    };

                                    compose.unicast(&pkt, *io, SystemId(999), &world).unwrap();

                                    let entity_id = VarInt(event.target.0 as i32);
                                    let pkt = play::EntityDamageS2c {
                                        entity_id,
                                        source_type_id: Default::default(),
                                        source_cause_id: Default::default(),
                                        source_direct_id: Default::default(),
                                        source_pos: None,
                                    };

                                    compose.broadcast(&pkt, SystemId(999)).send(&world).unwrap();


                                    // Play a sound when an entity is damaged
                                    let ident = ident!("minecraft:entity.player.hurt");
                                    let pkt = play::PlaySoundS2c {
                                        id: SoundId::Direct {
                                            id: ident.into(),
                                            range: None,
                                        },
                                        position: (target_position.position * 8.0).as_ivec3(),
                                        volume: 1.0,
                                        pitch: 1.0,
                                        seed: fastrand::i64(..),
                                        category: SoundCategory::Player,
                                    };
                                    compose.broadcast(&pkt, SystemId(999)).send(&world).unwrap();

                                    // Calculate velocity change based on attack direction
                                    let this = target_position.position;
                                    let other = origin_pos.position;

                                    let delta_x = other.x - this.x;
                                    let delta_z = other.z - this.z;

                                    if delta_x.abs() >= 0.01 || delta_z.abs() >= 0.01 {
                                        let dist_xz = delta_x.hypot(delta_z);
                                        let multiplier = 0.4;

                                        reaction.velocity /= 2.0;
                                        reaction.velocity.x -= delta_x / dist_xz * multiplier;
                                        reaction.velocity.y += multiplier;
                                        reaction.velocity.z -= delta_z / dist_xz * multiplier;

                                        reaction.velocity.y = reaction.velocity.y.min(0.4);
                                    }
                                },
                            );
                        });
                    }
                },
            );
    }
}

// From minecraft source
fn get_damage_left(damage: f32, armor: f32, armor_toughness: f32) -> f32 {
    let f: f32 = 2.0 + armor_toughness / 4.0;
    let g: f32 = (armor - damage / f).clamp(armor * 0.2, 20.0);
    return damage * (1.0 - g / 25.0);
}

fn get_inflicted_damage(damage: f32, protection: f32) -> f32 {
    let f: f32 = protection.clamp(0.0, 20.0);
    return damage * (1.0 - f / 25.0);
}

fn calculate_damage(item: &ItemStack) -> f32 {
    match item.item {
        ItemKind::WoodenSword => 4.0,
        ItemKind::GoldenSword => 4.0,
        ItemKind::StoneSword => 5.0,
        ItemKind::IronSword => 6.0,
        ItemKind::DiamondSword => 7.0,
        ItemKind::NetheriteSword => 8.0,
        _ => 1.0,
    }
}

fn calculate_armor(item: &ItemStack) -> f32 {
    match item.item {
        ItemKind::LeatherHelmet => 1.0,
        ItemKind::LeatherChestplate => 3.0,
        ItemKind::LeatherLeggings => 2.0,
        ItemKind::LeatherBoots => 1.0,

        ItemKind::GoldenHelmet => 2.0,
        ItemKind::GoldenChestplate => 5.0,
        ItemKind::GoldenLeggings => 3.0,
        ItemKind::GoldenBoots => 1.0,

        ItemKind::ChainmailHelmet => 2.0,
        ItemKind::ChainmailChestplate => 5.0,
        ItemKind::ChainmailLeggings => 4.0,
        ItemKind::ChainmailBoots => 1.0,

        ItemKind::IronHelmet => 2.0,
        ItemKind::IronChestplate => 6.0,
        ItemKind::IronLeggings => 5.0,
        ItemKind::IronBoots => 2.0,

        ItemKind::DiamondHelmet => 3.0,
        ItemKind::DiamondChestplate => 8.0,
        ItemKind::DiamondLeggings => 6.0,
        ItemKind::DiamondBoots => 3.0,

        ItemKind::NetheriteHelmet => 3.0,
        ItemKind::NetheriteChestplate => 8.0,
        ItemKind::NetheriteLeggings => 6.0,
        ItemKind::NetheriteBoots => 3.0,
        _ => 0.0,
    }
}

fn calculate_toughness(item: &ItemStack) -> f32 {
    match item.item {
        ItemKind::DiamondHelmet => 2.0,
        ItemKind::DiamondChestplate => 2.0,
        ItemKind::DiamondLeggings => 2.0,
        ItemKind::DiamondBoots => 2.0,

        ItemKind::NetheriteHelmet => 3.0,
        ItemKind::NetheriteChestplate => 3.0,
        ItemKind::NetheriteLeggings => 3.0,
        ItemKind::NetheriteBoots => 3.0,
        _ => 0.0,
    }
}

fn calculate_stats(inventory: &PlayerInventory) -> CombatStats {
    let hand = inventory.get_hand_slot(0).unwrap();
    let damage = calculate_damage(hand);
    let armor = calculate_armor(inventory.get_helmet())
        + calculate_armor(inventory.get_chestplate())
        + calculate_armor(inventory.get_leggings())
        + calculate_armor(inventory.get_boots());

    let armor_toughness = calculate_toughness(inventory.get_helmet())
        + calculate_toughness(inventory.get_chestplate())
        + calculate_toughness(inventory.get_leggings())
        + calculate_toughness(inventory.get_boots());

    CombatStats {
        armor,
        armor_toughness,
        damage,
        // TODO
        protection: 0.0,
    }
}<|MERGE_RESOLUTION|>--- conflicted
+++ resolved
@@ -28,12 +28,6 @@
         nbt,
         packets::{
             play,
-<<<<<<< HEAD
-            play::boss_bar_s2c::{BossBarColor, BossBarDivision, BossBarFlags},
-        },
-        sound::{SoundCategory, SoundId},
-        GameMode, ItemKind, ItemStack, VarInt,
-=======
             play::{
                 boss_bar_s2c::{BossBarColor, BossBarDivision, BossBarFlags},
                 entity_attributes_s2c::AttributeProperty,
@@ -42,7 +36,6 @@
         },
         sound::{SoundCategory, SoundId},
         GameMode, ItemKind, ItemStack, Particle, VarInt,
->>>>>>> 6273e675
     },
 };
 use hyperion_inventory::PlayerInventory;
@@ -54,6 +47,11 @@
 #[derive(Component, Default, Copy, Clone, Debug)]
 pub struct ImmuneUntil {
     tick: i64,
+}
+
+#[derive(Component, Default, Copy, Clone, Debug)]
+pub struct Armor {
+    pub armor: f32,
 }
 
 // Used as a component only for commands, does not include armor or weapons
@@ -66,11 +64,6 @@
 }
 
 #[derive(Component, Default, Copy, Clone, Debug)]
-pub struct Armor {
-    pub armor: f32,
-}
-
-#[derive(Component, Default, Copy, Clone, Debug)]
 pub struct KillCount {
     pub kill_count: u32,
 }
@@ -81,13 +74,9 @@
         world
             .component::<Player>()
             .add_trait::<(flecs::With, ImmuneUntil)>()
-<<<<<<< HEAD
             .add_trait::<(flecs::With, CombatStats)>()
-            .add_trait::<(flecs::With, KillCount)>();
-=======
             .add_trait::<(flecs::With, KillCount)>()
             .add_trait::<(flecs::With, Armor)>();
->>>>>>> 6273e675
 
         let kill_count_uuid = Uuid::new_v4();
 
@@ -150,12 +139,8 @@
                     for event in event_queue.drain() {
                         let target = world.entity_from_id(event.target);
                         let origin = world.entity_from_id(event.origin);
-<<<<<<< HEAD
-                        origin.get::<(&Position, &mut KillCount, &CombatStats, &PlayerInventory)>(|(from_pos, kill_count, from_stats, from_inventory)| {
+                        origin.get::<(&Position, &mut KillCount, &mut PlayerInventory, &mut Armor, &CombatStats, &PlayerInventory)>(|(origin_pos, kill_count, inventory, origin_armor, from_stats, from_inventory)| {
                             let damage = from_stats.damage + calculate_stats(from_inventory).damage;
-=======
-                        origin.get::<(&Position, &mut KillCount, &mut PlayerInventory, &mut Armor)>(|(origin_pos, kill_count, inventory, origin_armor)| {
->>>>>>> 6273e675
                             target.get::<(
                                 &mut ImmuneUntil,
                                 &mut Health,
@@ -166,24 +151,17 @@
                                 &CombatStats,
                                 &PlayerInventory
                             )>(
-<<<<<<< HEAD
-                                |(immune_until, health, metadata, position, reaction, io, stats, inventory)| {
+                                |(immune_until, health, metadata, target_position, reaction, io, stats, target_inventory)| {
                                 if immune_until.tick > current_tick {
                                     return;
                                 }
 
                                 immune_until.tick = current_tick + IMMUNE_TICK_DURATION;
 
-                                let calculated_stats = calculate_stats(inventory);
+                                let calculated_stats = calculate_stats(target_inventory);
                                 let armor = stats.armor + calculated_stats.armor;
                                 let toughness = stats.armor_toughness + calculated_stats.armor_toughness;
                                 let protection = stats.protection + calculated_stats.protection;
-=======
-                                |(immune_until, health, metadata, target_position, reaction, io)| {
-                                    if immune_until.tick > current_tick {
-                                        return;
-                                    }
->>>>>>> 6273e675
 
                                 let damage_after_armor = get_damage_left(damage, armor, toughness);
                                 let damage_after_protection = get_inflicted_damage(damage_after_armor, protection);
@@ -519,7 +497,7 @@
     return damage * (1.0 - f / 25.0);
 }
 
-fn calculate_damage(item: &ItemStack) -> f32 {
+const fn calculate_damage(item: &ItemStack) -> f32 {
     match item.item {
         ItemKind::WoodenSword => 4.0,
         ItemKind::GoldenSword => 4.0,
@@ -531,7 +509,7 @@
     }
 }
 
-fn calculate_armor(item: &ItemStack) -> f32 {
+const fn calculate_armor(item: &ItemStack) -> f32 {
     match item.item {
         ItemKind::LeatherHelmet => 1.0,
         ItemKind::LeatherChestplate => 3.0,
@@ -566,7 +544,7 @@
     }
 }
 
-fn calculate_toughness(item: &ItemStack) -> f32 {
+const fn calculate_toughness(item: &ItemStack) -> f32 {
     match item.item {
         ItemKind::DiamondHelmet => 2.0,
         ItemKind::DiamondChestplate => 2.0,
