// https://stackoverflow.com/a/61681112/4889030
// https://matklad.github.io/2020/10/03/fast-thread-locals-in-rust.html
use std::cell::Cell;

<<<<<<< HEAD
use anyhow::{ensure, Context};
use bytes::{BufMut, Bytes};
use evenio::component::Component;
use valence_protocol::{Encode, Packet, VarInt};
=======
use anyhow::ensure;
use bytes::BufMut;
use uuid::Uuid;
use valence_protocol::{math::DVec2, Encode, Packet, VarInt};

const PACKET_LEN_BYTES_MAX: usize = 3;

#[derive(Copy, Clone)]
pub enum PacketNecessity {
    #[allow(dead_code)]
    Needed,
    Droppable {
        prioritize_location: DVec2,
    },
}

#[derive(Copy, Clone)]
pub struct PacketMetadata {
    pub necessity: PacketNecessity,
    pub exclude_player: Option<Uuid>,
}

/// Packet which should not be dropped
pub struct NecessaryPacket {
    pub exclude_player: Option<Uuid>,
    pub offset: usize,
    pub len: usize,
}

/// Packet which may be dropped
pub struct DroppablePacket {
    pub prioritize_location: DVec2,
    pub exclude_player: Option<Uuid>,
    pub offset: usize,
    pub len: usize,
}
>>>>>>> 692999d1

#[derive(Default)]
pub struct PacketBuffer {
    pub packet_data: Vec<u8>,
    pub necessary_packets: Vec<NecessaryPacket>,
    pub droppable_packets: Vec<DroppablePacket>,
}

impl PacketBuffer {
    pub const fn new() -> Self {
        Self {
            packet_data: Vec::new(),
            necessary_packets: Vec::new(),
            droppable_packets: Vec::new(),
        }
    }

    pub fn append_packet<P>(&mut self, pkt: &P, metadata: PacketMetadata) -> anyhow::Result<()>
    where
        P: Packet + Encode,
    {
        // Reserve MAX_PACKET_SIZE_LEN bytes before the packet to have room to write the packet
        // size without shifting the packet body. This means that there is some amount of unused
        // memory, but the amount of unused memory should be negligible.
        let mut packet_start = self.packet_data.len();
        self.packet_data
            .resize(packet_start + PACKET_LEN_BYTES_MAX, 0);

        // Write the packet data after the reserved packet length
        pkt.encode_with_id((&mut self.packet_data).writer())?;

        // Packet length excluding length of size
        let packet_len = self.packet_data.len() - packet_start - PACKET_LEN_BYTES_MAX;

        ensure!(
            packet_len <= valence_protocol::MAX_PACKET_SIZE as usize,
            "packet exceeds maximum length"
        );

<<<<<<< HEAD
        let packet_len = i32::try_from(packet_len).context("packet length exceeds i32")?;

        let packet_len_size = VarInt(packet_len).written_size();

        self.buf.put_bytes(0, packet_len_size);
        self.buf
            .copy_within(start_len..start_len + data_len, start_len + packet_len_size);

        #[expect(
            clippy::indexing_slicing,
            reason = "we are only growing buf, and its original length is start_len, so this is a \
                      valid operation"
        )]
        let front = &mut self.buf[start_len..];

        VarInt(packet_len).encode(front)?;
=======
        // Shift the start of the packet to the start of the packet length and write the packet
        // length there
        #[allow(clippy::cast_possible_wrap)]
        let packet_len_var_int = VarInt(packet_len as i32);
        packet_start += PACKET_LEN_BYTES_MAX - packet_len_var_int.written_size();

        #[allow(clippy::indexing_slicing)]
        let front = &mut self.packet_data[packet_start..];
        packet_len_var_int.encode(front)?;

        let packet_len_including_size = packet_len + packet_len_var_int.written_size();

        match metadata.necessity {
            PacketNecessity::Needed => {
                self.necessary_packets.push(NecessaryPacket {
                    exclude_player: metadata.exclude_player,
                    offset: packet_start,
                    len: packet_len_including_size,
                });
            }
            PacketNecessity::Droppable {
                prioritize_location,
            } => {
                self.droppable_packets.push(DroppablePacket {
                    prioritize_location,
                    exclude_player: metadata.exclude_player,
                    offset: packet_start,
                    len: packet_len_including_size,
                });
            }
        }
>>>>>>> 692999d1

        Ok(())
    }

    pub fn clear_packets(&mut self) {
        self.packet_data.clear();
        self.necessary_packets.clear();
        self.droppable_packets.clear();
    }
}

#[thread_local]
static ENCODER: Cell<PacketBuffer> = Cell::new(PacketBuffer::new());

pub struct Encoder;

impl Encoder {
<<<<<<< HEAD
    #[expect(clippy::unused_self)]
    pub fn append<P: Packet + Encode>(packet: &P) -> anyhow::Result<()> {
        // Safety:
        // The use of `unsafe` here is justified by the guarantees provided by the `ThreadLocal` and
        // `UnsafeCell` usage patterns:
        // 1. Thread-local storage ensures that the `UnsafeCell<PacketEncoder>` is accessed only
        //    within the context of a single thread, eliminating the risk of concurrent access
        //    violations.
        // 2. `UnsafeCell` is the fundamental building block for mutable shared state in Rust. By
        //    using `UnsafeCell`, we're explicitly signaling that the contained value
        //    (`PacketEncoder`) may be mutated through a shared reference. This is necessary because
        //    Rust's borrowing rules disallow mutable aliasing, which would be violated if we
        //    attempted to mutate through a shared reference without `UnsafeCell`.
        // 3. The dereference of `encoder.get()` to obtain a mutable reference to the
        //    `PacketEncoder` (`&mut *encoder.get()`) is safe under the assumption that no other
        //    references to the `PacketEncoder` are concurrently alive. This assumption is upheld by
        //    the `ThreadLocal` storage, ensuring that the mutable reference is exclusive to the
        //    current thread.
        // Therefore, the use of `unsafe` is encapsulated within this method and does not leak
        // unsafe guarantees to the caller, provided the `Encoder` struct itself is used in a
        // thread-safe manner.
        let encoder = unsafe { &mut *ENCODER.get() };
        encoder.append_packet(packet)
=======
    pub fn append<P: Packet + Encode>(packet: &P, metadata: PacketMetadata) -> anyhow::Result<()> {
        let mut encoder = ENCODER.take();
        let result = encoder.append_packet(packet, metadata);
        ENCODER.set(encoder);
        result
>>>>>>> 692999d1
    }

    pub fn par_drain<F>(f: F)
    where
        F: Fn(&mut PacketBuffer) + Sync,
    {
        rayon::broadcast(|_| {
            let mut encoder = ENCODER.take();
            f(&mut encoder);
            ENCODER.set(encoder);
        });
    }
}

#[cfg(test)]
mod tests {
    use std::panic::{RefUnwindSafe, UnwindSafe};

    use crate::singleton::encoder::Encoder;

    const fn _assert_auto_trait_impls()
    where
        Encoder: Send + Sync + UnwindSafe + RefUnwindSafe,
    {
    }
}<|MERGE_RESOLUTION|>--- conflicted
+++ resolved
@@ -2,12 +2,6 @@
 // https://matklad.github.io/2020/10/03/fast-thread-locals-in-rust.html
 use std::cell::Cell;
 
-<<<<<<< HEAD
-use anyhow::{ensure, Context};
-use bytes::{BufMut, Bytes};
-use evenio::component::Component;
-use valence_protocol::{Encode, Packet, VarInt};
-=======
 use anyhow::ensure;
 use bytes::BufMut;
 use uuid::Uuid;
@@ -44,7 +38,6 @@
     pub offset: usize,
     pub len: usize,
 }
->>>>>>> 692999d1
 
 #[derive(Default)]
 pub struct PacketBuffer {
@@ -84,24 +77,6 @@
             "packet exceeds maximum length"
         );
 
-<<<<<<< HEAD
-        let packet_len = i32::try_from(packet_len).context("packet length exceeds i32")?;
-
-        let packet_len_size = VarInt(packet_len).written_size();
-
-        self.buf.put_bytes(0, packet_len_size);
-        self.buf
-            .copy_within(start_len..start_len + data_len, start_len + packet_len_size);
-
-        #[expect(
-            clippy::indexing_slicing,
-            reason = "we are only growing buf, and its original length is start_len, so this is a \
-                      valid operation"
-        )]
-        let front = &mut self.buf[start_len..];
-
-        VarInt(packet_len).encode(front)?;
-=======
         // Shift the start of the packet to the start of the packet length and write the packet
         // length there
         #[allow(clippy::cast_possible_wrap)]
@@ -133,7 +108,6 @@
                 });
             }
         }
->>>>>>> 692999d1
 
         Ok(())
     }
@@ -151,37 +125,11 @@
 pub struct Encoder;
 
 impl Encoder {
-<<<<<<< HEAD
-    #[expect(clippy::unused_self)]
-    pub fn append<P: Packet + Encode>(packet: &P) -> anyhow::Result<()> {
-        // Safety:
-        // The use of `unsafe` here is justified by the guarantees provided by the `ThreadLocal` and
-        // `UnsafeCell` usage patterns:
-        // 1. Thread-local storage ensures that the `UnsafeCell<PacketEncoder>` is accessed only
-        //    within the context of a single thread, eliminating the risk of concurrent access
-        //    violations.
-        // 2. `UnsafeCell` is the fundamental building block for mutable shared state in Rust. By
-        //    using `UnsafeCell`, we're explicitly signaling that the contained value
-        //    (`PacketEncoder`) may be mutated through a shared reference. This is necessary because
-        //    Rust's borrowing rules disallow mutable aliasing, which would be violated if we
-        //    attempted to mutate through a shared reference without `UnsafeCell`.
-        // 3. The dereference of `encoder.get()` to obtain a mutable reference to the
-        //    `PacketEncoder` (`&mut *encoder.get()`) is safe under the assumption that no other
-        //    references to the `PacketEncoder` are concurrently alive. This assumption is upheld by
-        //    the `ThreadLocal` storage, ensuring that the mutable reference is exclusive to the
-        //    current thread.
-        // Therefore, the use of `unsafe` is encapsulated within this method and does not leak
-        // unsafe guarantees to the caller, provided the `Encoder` struct itself is used in a
-        // thread-safe manner.
-        let encoder = unsafe { &mut *ENCODER.get() };
-        encoder.append_packet(packet)
-=======
     pub fn append<P: Packet + Encode>(packet: &P, metadata: PacketMetadata) -> anyhow::Result<()> {
         let mut encoder = ENCODER.take();
         let result = encoder.append_packet(packet, metadata);
         ENCODER.set(encoder);
         result
->>>>>>> 692999d1
     }
 
     pub fn par_drain<F>(f: F)
