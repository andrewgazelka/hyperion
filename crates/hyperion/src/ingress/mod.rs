use std::{borrow::Cow, sync::Arc};

use anyhow::Context;
use colored::Colorize;
use flecs_ecs::prelude::*;
use hyperion_utils::EntityExt;
use serde_json::json;
use sha2::Digest;
use tracing::{error, info, info_span, span::EnteredSpan, trace, warn};
use valence_protocol::{
    packets,
    packets::{
        handshaking::handshake_c2s::HandshakeNextState, login, login::LoginCompressionS2c, play,
    },
    Bounded, Packet, VarInt,
};
use valence_text::IntoText;

use crate::{
    egress::sync_chunks::ChunkSendQueue,
    net::{
        decoder::BorrowedPacketFrame, proxy::ReceiveState, Compose, NetworkStreamRef,
        PacketDecoder, MINECRAFT_VERSION, PROTOCOL_VERSION,
    },
    runtime::AsyncRuntime,
    simulation::{
        animation::ActiveAnimation,
        blocks::Blocks,
        handlers::PacketSwitchQuery,
        metadata::{Pose, StateObserver},
        skin::PlayerSkin,
        AiTargetable, ChunkPosition, Comms, ConfirmBlockSequences, EntityReaction, EntitySize,
        Health, IgnMap, ImmuneStatus, InGameName, PacketState, Pitch, Player, Position,
        StreamLookup, Uuid, Yaw,
    },
    storage::{Events, GlobalEventHandlers, PlayerJoinServer, SkinHandler},
    system_registry::{SystemId, RECV_DATA, REMOVE_PLAYER_FROM_VISIBILITY},
    util::{mojang::MojangClient, SendableRef, TracingExt},
    Prev,
};

#[derive(Component, Debug)]
pub struct PendingRemove {
    pub reason: String,
}

impl PendingRemove {
    #[must_use]
    pub fn new(reason: impl Into<String>) -> Self {
        Self {
            reason: reason.into(),
        }
    }
}

fn process_handshake(
    login_state: &mut PacketState,
    packet: &BorrowedPacketFrame<'_>,
) -> anyhow::Result<()> {
    debug_assert!(
        *login_state == PacketState::Handshake,
        "process_handshake called with invalid state: {login_state:?}"
    );

    let handshake: packets::handshaking::HandshakeC2s<'_> = packet.decode()?;

    // todo: check version is correct
    match handshake.next_state {
        HandshakeNextState::Status => {
            *login_state = PacketState::Status;
        }
        HandshakeNextState::Login => {
            *login_state = PacketState::Login;
        }
    }

    Ok(())
}

#[expect(clippy::too_many_arguments, reason = "todo; refactor")]
fn process_login(
    world: &WorldRef<'_>,
    tasks: &AsyncRuntime,
    login_state: &mut PacketState,
    decoder: &PacketDecoder,
    comms: &Comms,
    skins_collection: SkinHandler,
    mojang: MojangClient,
    packet: &BorrowedPacketFrame<'_>,
    stream_id: NetworkStreamRef,
    compose: &Compose,
    entity: &EntityView<'_>,
    system_id: SystemId,
    handlers: &GlobalEventHandlers,
    ign_map: &IgnMap,
) -> anyhow::Result<()> {
    debug_assert!(
        *login_state == PacketState::Login,
        "process_login called with invalid state: {login_state:?}"
    );

    let login::LoginHelloC2s {
        username,
        profile_id,
    } = packet.decode()?;

    let username = username.0;

    let mut player_join = PlayerJoinServer {
        username: username.to_string(),
        entity: entity.id(),
    };

    handlers.join_server.trigger_all(world, &mut player_join);

    let username = player_join.username.as_str();

    let global = compose.global();

    let pkt = LoginCompressionS2c {
        threshold: VarInt(global.shared.compression_threshold.0),
    };

    compose.unicast_no_compression(&pkt, stream_id, system_id, world)?;

    decoder.set_compression(global.shared.compression_threshold);

    let username = Arc::from(username);

    let uuid = profile_id.unwrap_or_else(|| offline_uuid(&username));
    let uuid_s = format!("{uuid:?}").dimmed();
    info!("Starting login: {username} {uuid_s}");

    let skins = comms.skins_tx.clone();
    let id = entity.id();

    tokio::task::Builder::new()
        .name("player_join")
        .spawn_on(
            async move {
                let skin = match PlayerSkin::from_uuid(uuid, &mojang, &skins_collection).await {
                    Ok(Some(skin)) => skin,
                    Err(e) => {
                        error!("failed to get skin {e}. Using empty skin");
                        PlayerSkin::EMPTY
                    }
                    Ok(None) => {
                        error!("failed to get skin. Using empty skin");
                        PlayerSkin::EMPTY
                    }
                };

                skins.send((id, skin)).unwrap();
            },
            tasks.handle(),
        )
        .unwrap();

    let pkt = login::LoginSuccessS2c {
        uuid,
        username: Bounded(&username),
        properties: Cow::default(),
    };

    compose
        .unicast(&pkt, stream_id, system_id, world)
        .context("failed to send login success packet")?;

    *login_state = PacketState::Play;

    ign_map.insert(username.clone(), entity.id(), world);

    entity
        .set(InGameName::from(username))
        .add::<AiTargetable>()
        .set(ImmuneStatus::default())
        .set(Uuid::from(uuid))
        .set(Prev(Health::default()))
        .add::<Pose>()
        .add::<Health>()
        .add::<ChunkSendQueue>()
        .add::<EntityReaction>()
        .set(ChunkPosition::null())
<<<<<<< HEAD
        .set_name(&name);
=======
        .set(EntityReaction::default());
>>>>>>> f785c9ff

    compose.io_buf().set_receive_broadcasts(stream_id, world);

    Ok(())
}

/// Get a [`uuid::Uuid`] based on the given user's name.
fn offline_uuid(username: &str) -> uuid::Uuid {
    let digest = sha2::Sha256::digest(username);
    let digest: [u8; 32] = digest.into();
    let (&digest, ..) = digest.split_array_ref::<16>();

    // todo: I have no idea which way we should go (be or le)
    let digest = u128::from_be_bytes(digest);
    uuid::Uuid::from_u128(digest)
}

fn process_status(
    login_state: &mut PacketState,
    system_id: SystemId,
    packet: &BorrowedPacketFrame<'_>,
    packets: NetworkStreamRef,
    compose: &Compose,
    world: &World,
) -> anyhow::Result<()> {
    debug_assert!(
        *login_state == PacketState::Status,
        "process_status called with invalid state: {login_state:?}"
    );

    match packet.id {
        packets::status::QueryRequestC2s::ID => {
            let query_request: packets::status::QueryRequestC2s = packet.decode()?;

            // let img_bytes = include_bytes!("data/hyperion.png");

            // let favicon = general_purpose::STANDARD.encode(img_bytes);
            // let favicon = format!("data:image/png;base64,{favicon}");

            let online = compose
                .global()
                .player_count
                .load(std::sync::atomic::Ordering::Relaxed);

            // https://wiki.vg/Server_List_Ping#Response
            let json = json!({
                "version": {
                    "name": MINECRAFT_VERSION,
                    "protocol": PROTOCOL_VERSION,
                },
                "players": {
                    "online": online,
                    "max": 12_000,
                    "sample": [],
                },
                "description": "Getting 10k Players to PvP at Once on a Minecraft Server to Break the Guinness World Record",
                // "favicon": favicon,
            });

            let json = serde_json::to_string_pretty(&json)?;

            let send = packets::status::QueryResponseS2c { json: &json };

            trace!("sent query response: {query_request:?}");
            compose.unicast_no_compression(&send, packets, system_id, world)?;
        }

        packets::status::QueryPingC2s::ID => {
            let query_ping: packets::status::QueryPingC2s = packet.decode()?;

            let payload = query_ping.payload;

            let send = packets::status::QueryPongS2c { payload };

            compose.unicast_no_compression(&send, packets, system_id, world)?;

            trace!("sent query pong: {query_ping:?}");
            *login_state = PacketState::Terminate;
        }

        _ => warn!("unexpected packet id during status: {packet:?}"),
    }

    // todo: check version is correct

    Ok(())
}

#[derive(Component)]
pub struct IngressModule;

#[derive(Component)]
pub enum GametickSpan {
    Entered(EnteredSpan),
    Exited(tracing::Span),
}

unsafe impl Send for GametickSpan {}
unsafe impl Sync for GametickSpan {}

impl Module for IngressModule {
    #[expect(clippy::too_many_lines)]
    fn module(world: &World) {
        world.component::<GametickSpan>();
        world.set(GametickSpan::Exited(tracing::info_span!("tick")));

        system!(
            "update_ign_map",
            world,
            &mut IgnMap($),
        )
        .each_iter(|_, _, ign_map| {
            let span = info_span!("update_ign_map");
            let _enter = span.enter();
            ign_map.update();
        });

        system!(
            "generate_ingress_events",
            world,
            &mut StreamLookup($),
            &ReceiveState($),
            &mut GametickSpan($)
        )
        .immediate(true)
        .kind::<flecs::pipeline::OnLoad>()
        .term_at(0)
        .each_iter(move |it, _, (lookup, receive, gametick_span)| {
            replace_with::replace_with_or_abort(gametick_span, |span| {
                let GametickSpan::Exited(span) = span else {
                    panic!("gametick_span should be exited");
                };

                GametickSpan::Entered(span.entered())
            });

            let span = info_span!("generate_ingress_events");
            let _enter = span.enter();

            let world = it.world();

            let mut recv = receive.0.lock();

            for connect in recv.player_connect.drain(..) {
                info!("player_connect");
                let view = world
                    .entity()
                    .set(NetworkStreamRef::new(connect))
                    .set(hyperion_inventory::PlayerInventory::default())
                    .set(ConfirmBlockSequences::default())
                    .set(PacketState::Handshake)
                    .set(StateObserver::default())
                    .set(ActiveAnimation::NONE)
                    .set(PacketDecoder::default())
                    .add::<Player>();

                lookup.insert(connect, view.id());
            }

            for disconnect in recv.player_disconnect.drain(..) {
                // will initiate the removal of entity
                info!("queue pending remove");
                let Some(id) = lookup.get(&disconnect).copied() else {
                    error!("failed to get id for disconnect stream {disconnect:?}");
                    continue;
                };
                world
                    .entity_from_id(*id)
                    .set(PendingRemove::new("disconnected"));
            }
        });

        #[expect(
            clippy::unwrap_used,
            reason = "this is only called once on startup; it should be fine. we mostly care \
                      about crashing during server execution"
        )]
        let num_threads = i32::try_from(rayon::current_num_threads()).unwrap();

        let worlds = (0..num_threads)
            // SAFETY: promoting world to static lifetime, system won't outlive world
            .map(|i| unsafe { std::mem::transmute(world.stage(i)) })
            .map(SendableRef)
            .collect::<Vec<_>>();

        system!(
            "ingress_to_ecs",
            world,
            &StreamLookup($),
            &ReceiveState($),
        )
        .immediate(true)
        .kind::<flecs::pipeline::PostLoad>()
        .each(move |(lookup, receive)| {
            use rayon::prelude::*;

            // 134µs with par_iter
            // 150-208µs with regular drain
            let span = info_span!("ingress_to_ecs");
            let _enter = span.enter();

            let mut recv = receive.0.lock();

            recv.packets.par_drain().for_each(|(entity_id, bytes)| {
                #[expect(
                    clippy::indexing_slicing,
                    reason = "it should be impossible to get a thread index that is out of bounds \
                              unless the rayon thread pool changes size which does not occur"
                )]
                let world = &worlds[rayon::current_thread_index().unwrap_or_default()];
                let world = &world.0;

                let Some(entity_id) = lookup.get(&entity_id) else {
                    // this is not necessarily a bug; race conditions occur
                    warn!("player_packets: entity for {entity_id:?}");
                    return;
                };

                if !world.is_alive(*entity_id) {
                    return;
                }

                let entity = world.entity_from_id(*entity_id);

                entity.get::<&mut PacketDecoder>(|decoder| {
                    decoder.shift_excess();
                    decoder.queue_slice(bytes.as_ref());
                });
            });
        });

        let system_id = REMOVE_PLAYER_FROM_VISIBILITY;

        system!(
            "remove_player_from_visibility",
            world,
            &Uuid,
            &Compose($),
            &NetworkStreamRef,
            &PendingRemove,
        )
        .kind::<flecs::pipeline::PostLoad>()
        .tracing_each_entity(
            info_span!("remove_player"),
            move |entity, (uuid, compose, io, pending_remove)| {
                let uuids = &[uuid.0];
                let entity_ids = [VarInt(entity.minecraft_id())];

                let world = entity.world();

                // destroy
                let pkt = play::EntitiesDestroyS2c {
                    entity_ids: Cow::Borrowed(&entity_ids),
                };

                if let Err(e) = compose.broadcast(&pkt, system_id).send(&world) {
                    error!("failed to send player remove packet: {e}");
                    return;
                };

                let pkt = play::PlayerRemoveS2c {
                    uuids: Cow::Borrowed(uuids),
                };

                if let Err(e) = compose.broadcast(&pkt, system_id).send(&world) {
                    error!("failed to send player remove packet: {e}");
                };

                if !pending_remove.reason.is_empty() {
                    let pkt = play::DisconnectS2c {
                        reason: pending_remove.reason.clone().into_cow_text(),
                    };

                    if let Err(e) = compose.unicast_no_compression(&pkt, *io, system_id, &world) {
                        error!("failed to send disconnect packet: {e}");
                    }
                }
            },
        );

        world
            .system_named::<()>("remove_player")
            .kind::<flecs::pipeline::PostLoad>()
            .with::<&PendingRemove>()
            .tracing_each_entity(info_span!("remove_player"), |entity, ()| {
                entity.destruct();
            });

        let system_id = RECV_DATA;

        system!(
            "recv_data",
            world,
            &Compose($),
            &Blocks($),
            &AsyncRuntime($),
            &Comms($),
            &SkinHandler($),
            &MojangClient($),
            &GlobalEventHandlers($),
            &mut PacketDecoder,
            &mut PacketState,
            &NetworkStreamRef,
            ?&mut Pose,
            &Events($),
            &EntitySize,
            ?&mut Position,
            &mut Yaw,
            &mut Pitch,
            &mut ConfirmBlockSequences,
            &mut hyperion_inventory::PlayerInventory,
            &mut StateObserver,
            &mut ActiveAnimation,
            &hyperion_crafting::CraftingRegistry($),
            &IgnMap($)
        )
        .kind::<flecs::pipeline::OnUpdate>()
        .multi_threaded()
        .tracing_each_entity(
            info_span!("recv_data"),
            move |entity,
                  (
                compose,
                blocks,
                tasks,
                comms,
                skins_collection,
                mojang,
                handlers,
                decoder,
                login_state,
                &io_ref,
                mut pose,
                event_queue,
                size,
                mut position,
                yaw,
                pitch,
                confirm_block_sequences,
                inventory,
                metadata,
                animation,
                crafting_registry,
                ign_map,
            )| {
                let world = entity.world();
                let bump = compose.bump.get(&world);

                loop {
                    let frame = match decoder.try_next_packet(bump) {
                        Ok(frame) => frame,
                        Err(e) => {
                            error!("failed to decode packet: {e}");
                            entity.destruct();
                            break;
                        }
                    };

                    let Some(frame) = frame else {
                        break;
                    };

                    match *login_state {
                        PacketState::Handshake => {
                            if process_handshake(login_state, &frame).is_err() {
                                error!("failed to process handshake");

                                entity.destruct();

                                break;
                            }
                        }
                        PacketState::Status => {
                            if let Err(e) = process_status(
                                login_state,
                                system_id,
                                &frame,
                                io_ref,
                                compose,
                                &world,
                            ) {
                                error!("failed to process status packet: {e}");
                                entity.destruct();
                                break;
                            }
                        }
                        PacketState::Login => {
                            if let Err(e) = process_login(
                                &world,
                                tasks,
                                login_state,
                                decoder,
                                comms,
                                skins_collection.clone(),
                                mojang.clone(),
                                &frame,
                                io_ref,
                                compose,
                                &entity,
                                system_id,
                                handlers,
                                ign_map,
                            ) {
                                error!("failed to process login packet");
                                let msg = format!(
                                    "§c§lFailed to process login packet:§r\n\n§4{e}§r\n\n§eAre \
                                     you on the right version of Minecraft?§r\n§b(Required: \
                                     1.20.1)§r"
                                );

                                // hopefully we were in no compression mode
                                // todo we want to handle sending different based on whether
                                // we sent compression packet or not
                                if let Err(e) = compose.unicast_no_compression(
                                    &login::LoginDisconnectS2c {
                                        reason: msg.into_cow_text(),
                                    },
                                    io_ref,
                                    system_id,
                                    &world,
                                ) {
                                    error!("failed to send login disconnect packet: {e}");
                                }

                                entity.destruct();
                                break;
                            }
                        }
                        PacketState::Play => {
                            // We call this code when you're in play.
                            // Transitioning to play is just a way to make sure that the player is officially in play before we start sending them play packets.
                            // We have a certain duration that we wait before doing this.
                            // todo: better way?
                            if let Some((position, pose)) = position.as_mut().zip(pose.as_mut()) {
                                let world = &world;

                                let mut query = PacketSwitchQuery {
                                    id: entity.id(),
                                    view: entity,
                                    compose,
                                    io_ref,
                                    position,
                                    yaw,
                                    pitch,
                                    size,
                                    pose,
                                    events: event_queue,
                                    world,
                                    blocks,
                                    system_id,
                                    confirm_block_sequences,
                                    inventory,
                                    observer: metadata,
                                    animation,
                                    crafting_registry,
                                };

                                // info_span!("ingress", ign = name).in_scope(|| {
                                if let Err(err) =
                                    crate::simulation::handlers::packet_switch(frame, &mut query)
                                {
                                    error!("failed to process packet {frame:?}: {err}");
                                }
                                // });
                            }
                        }
                        PacketState::Terminate => {
                            // todo
                        }
                    }
                }
            },
        );
    }
}<|MERGE_RESOLUTION|>--- conflicted
+++ resolved
@@ -181,11 +181,7 @@
         .add::<ChunkSendQueue>()
         .add::<EntityReaction>()
         .set(ChunkPosition::null())
-<<<<<<< HEAD
-        .set_name(&name);
-=======
         .set(EntityReaction::default());
->>>>>>> f785c9ff
 
     compose.io_buf().set_receive_broadcasts(stream_id, world);
 
