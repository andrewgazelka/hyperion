--- conflicted
+++ resolved
@@ -3,11 +3,8 @@
 
 use crate::{
     net::{Connection, Encoder},
-<<<<<<< HEAD
+    system::entity_position::PositionSyncMetadata,
     tracker::Tracker,
-=======
-    system::entity_position::PositionSyncMetadata,
->>>>>>> 2531c5fc
     EntityReaction, FullEntityPose, InitPlayer, Player, PlayerJoinWorld, Targetable, Uuid,
 };
 
