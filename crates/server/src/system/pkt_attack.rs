--- conflicted
+++ resolved
@@ -11,7 +11,7 @@
 #[derive(Query)]
 pub struct AttackPlayerQuery<'a> {
     id: EntityId,
-    encoder: &'a mut LocalEncoder,
+    packets: &'a mut Packets,
     _player: With<&'static Player>,
 }
 
@@ -20,20 +20,14 @@
     id: EntityId,
     pose: &'a FullEntityPose,
     reaction: &'a mut EntityReaction,
-<<<<<<< HEAD
-=======
-    packets: &'a mut Packets,
     immunity: &'a mut ImmuneStatus,
->>>>>>> c680b48a
     vitals: &'a mut Vitals,
-    immunity: &'a mut ImmuneStatus,
 }
 
 #[instrument(skip_all, level = "trace")]
 // Check immunity of the entity being attacked
 pub fn check_immunity(
     global: Single<&crate::global::Global>,
-<<<<<<< HEAD
     attack: ReceiverMut<AttackEntity, &ImmuneStatus>,
 ) {
     if attack.query.is_invincible(&global) {
@@ -44,32 +38,23 @@
 /// send Packet to player encoder
 #[instrument(skip_all, level = "trace")]
 pub fn pkt_attack_player(
-    global: Single<&crate::global::Global>,
+    mut io: Single<&mut IoBuf>,
     attack: Receiver<AttackEntity, AttackPlayerQuery>,
-=======
-    attack: Receiver<AttackEntity, AttackQuery>,
-    mut broadcast: Single<&mut Broadcast>,
-    mut io: Single<&mut IoBuf>,
->>>>>>> c680b48a
 ) {
     let AttackPlayerQuery {
         id: entity_id,
-<<<<<<< HEAD
-        encoder,
-=======
-        pose,
-        reaction,
         packets,
-        immunity,
-        vitals,
->>>>>>> c680b48a
         _player,
     } = attack.query;
 
     let mut damage_broadcast = get_package(entity_id);
     // local is id 0
     damage_broadcast.entity_id = VarInt(0);
-    encoder.append(&damage_broadcast, &global).unwrap();
+    let mut scratch = Scratch::new();
+
+    packets
+        .append(&damage_broadcast, &mut io, &mut scratch)
+        .unwrap();
 }
 
 /// Handle Damage and knockback
@@ -77,7 +62,8 @@
 pub fn pkt_attack_entity(
     global: Single<&crate::global::Global>,
     attack: Receiver<AttackEntity, AttackEntityQuery>,
-    mut broadcast: Single<&mut BroadcastBuf>,
+    mut broadcast: Single<&mut Broadcast>,
+    mut io: Single<&mut IoBuf>,
 ) {
     let AttackEntityQuery {
         id: entity_id,
@@ -94,15 +80,7 @@
         .append(&damage_broadcast, &mut io, &mut scratch)
         .unwrap();
 
-<<<<<<< HEAD
     let event = attack.event;
-=======
-    // local is id 0
-    damage_broadcast.entity_id = VarInt(0);
-    packets
-        .append(&damage_broadcast, &mut io, &mut scratch)
-        .unwrap();
->>>>>>> c680b48a
 
     let this = pose.position;
     let other = event.from_pos;
