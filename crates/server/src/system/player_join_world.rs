use std::{borrow::Cow, collections::BTreeSet};

use anyhow::{bail, Context};
use evenio::prelude::*;
use rayon::iter::{IntoParallelIterator, ParallelIterator};
use serde::Deserialize;
use tracing::{debug, info, instrument, trace, warn};
use valence_nbt::{value::ValueRef, Value};
use valence_protocol::{
    game_mode::OptGameMode,
    ident,
    nbt::Compound,
    packets::{
        play,
        play::{
            player_list_s2c::PlayerListActions,
            player_position_look_s2c::PlayerPositionLookFlags,
            team_s2c::{CollisionRule, Mode, NameTagVisibility, TeamColor, TeamFlags},
            GameJoinS2c,
        },
    },
    text::IntoText,
    ByteAngle, ChunkPos, GameMode, Ident, ItemKind, ItemStack, PacketEncoder, VarInt,
};
use valence_registry::{
    biome::{Biome, BiomeEffects},
    BiomeRegistry, RegistryCodec,
};

use crate::{
    components::{
        chunks::Chunks, Display, FullEntityPose, InGameName, Player, Uuid, PLAYER_SPAWN_POSITION,
    },
<<<<<<< HEAD
    config::{self, CONFIG},
    event::{PlayerJoinWorld, UpdateEquipment},
=======
    config::CONFIG,
    event::PlayerJoinWorld,
>>>>>>> 0761bed7
    global::Global,
    inventory::PlayerInventory,
    net::{Broadcast, Compose, Packets},
    singleton::{player_id_lookup::EntityIdLookup, player_uuid_lookup::PlayerUuidLookup},
    system::init_entity::spawn_entity_packet,
};

#[derive(Query, Debug)]
pub(crate) struct EntityQuery<'a> {
    id: EntityId,
    uuid: &'a Uuid,
    pose: &'a FullEntityPose,
    skin: &'a Display,
}

#[derive(Query)]
pub(crate) struct PlayerJoinWorldQuery<'a> {
    id: EntityId,
    inventory: &'a mut PlayerInventory,
    uuid: &'a Uuid,
    pose: &'a FullEntityPose,
    packets: &'a mut Packets,
    name: &'a InGameName,
    _player: With<&'static Player>,
}

#[derive(Query)]
pub(crate) struct PlayerJoinWorldQueryReduced<'a> {
    packets: &'a mut Packets,
    _player: With<&'static Player>,
}

#[derive(Query)]
pub(crate) struct PlayerQuery<'a> {
    uuid: &'a Uuid,
    name: &'a InGameName,
    //  inventory: &'a PlayerInventory,
    _player: With<&'static Player>,
}

#[derive(Query)]
pub(crate) struct PlayerInventoryQuery<'a> {
    id: EntityId,
    uuid: &'a Uuid,
    pose: &'a FullEntityPose,
    inventory: &'a PlayerInventory,
    _player: With<&'static Player>,
}

// This needs to be a separate system
// or else there are multiple (mut) references to inventory
pub fn send_player_info(
    r: Receiver<PlayerJoinWorld, PlayerJoinWorldQueryReduced>,
    players: Fetcher<PlayerInventoryQuery>,
    compose: Compose,
) {
    let local = r.query.packets;
    // todo: cache
    for current_query in &players {
        let id = current_query.id;
        let pose = current_query.pose;
        let uuid = current_query.uuid;
        let inv = current_query.inventory;

        let entity_id = VarInt(id.index().0 as i32);

        let pkt = play::PlayerSpawnS2c {
            entity_id,
            player_uuid: uuid.0,
            position: pose.position.as_dvec3(),
            yaw: ByteAngle::from_degrees(pose.yaw),
            pitch: ByteAngle::from_degrees(pose.pitch),
        };

        local.append(&pkt, &compose).unwrap();

        let equipment = inv.get_entity_equipment();
        let pkt = crate::packets::vanilla::EntityEquipmentUpdateS2c {
            entity_id,
            equipment: Cow::Borrowed(&equipment),
        };
        local.append(&pkt, &compose).unwrap();
    }
}

// todo: clean up player_join_world; the file is super super super long and hard to understand
#[allow(clippy::too_many_arguments, reason = "todo")]
#[instrument(skip_all, level = "trace")]
pub fn player_join_world(
    r: Receiver<PlayerJoinWorld, PlayerJoinWorldQuery>,
    entities: Fetcher<EntityQuery>,
    global: Single<&Global>,
    players: Fetcher<PlayerQuery>,
    mut uuid_lookup: Single<&mut PlayerUuidLookup>,
    mut id_lookup: Single<&mut EntityIdLookup>,
    broadcast: Single<&Broadcast>,
    chunks: Single<&Chunks>,
    compose: Compose,
    mut sender: Sender<UpdateEquipment>,
) {
    static CACHED_DATA: once_cell::sync::OnceCell<bytes::Bytes> = once_cell::sync::OnceCell::new();

    let compression_level = global.0.shared.compression_threshold;

    let cached_data = CACHED_DATA.get_or_init(|| {
        let mut encoder = PacketEncoder::new();
        encoder.set_compression(compression_level);

        info!("caching world data for new players");
        inner(&mut encoder, &chunks, &compose).unwrap();

        let bytes = encoder.take();
        bytes.freeze()
    });

    trace!("got cached data");

    let query = r.query;

    uuid_lookup.insert(query.uuid.0, query.id);
    id_lookup.insert(query.id.index().0 as i32, query.id);

    let entries = &[play::player_list_s2c::PlayerListEntry {
        player_uuid: query.uuid.0,
        username: query.name,
        properties: Cow::Borrowed(&[]),
        chat_data: None,
        listed: true,
        ping: 0,
        game_mode: GameMode::Adventure,
        display_name: Some(query.name.to_string().into_cow_text()),
    }];

    let current_entity_id = VarInt(query.id.index().0 as i32);

    let text = play::GameMessageS2c {
        chat: format!("{} joined the world", query.name).into_cow_text(),
        overlay: false,
    };

    broadcast.append(&text, &compose).unwrap();

    let local = query.packets;
    {
        local.append_raw(cached_data);
    }

    trace!("appending cached data");

    let inv = query.inventory;

    // give players the items
    inv.set_first_available(ItemStack::new(ItemKind::NetheriteSword, 1, None));
    inv.set_first_available(ItemStack::new(ItemKind::Book, 15, None));
    inv.set_boots(ItemStack::new(ItemKind::NetheriteBoots, 1, None));
    inv.set_leggings(ItemStack::new(ItemKind::NetheriteLeggings, 1, None));
    inv.set_chestplate(ItemStack::new(ItemKind::NetheriteChestplate, 1, None));
    inv.set_helmet(ItemStack::new(ItemKind::NetheriteHelmet, 1, None));

    let pack_inv = play::InventoryS2c {
        window_id: 0,
        state_id: VarInt(0),
        slots: Cow::Borrowed(inv.items.get_items()),
        carried_item: Cow::Borrowed(&ItemStack::EMPTY),
    };

    local.append(&pack_inv, &compose).unwrap();

    sender.send(UpdateEquipment { id: query.id });

    let actions = PlayerListActions::default()
        .with_add_player(true)
        .with_update_listed(true)
        .with_update_display_name(true);

    let info = play::PlayerListS2c {
        actions,
        entries: Cow::Borrowed(entries),
    };

    broadcast.append(&info, &compose).unwrap();

    for entity in entities {
        // todo: handle player?
        let pkt = spawn_entity_packet(entity.id, entity.skin.0, *entity.uuid, entity.pose);
        local.append(&pkt, &compose).unwrap();
    }

    // todo: cache
    let entries = players
        .iter()
        .map(|query| play::player_list_s2c::PlayerListEntry {
            player_uuid: query.uuid.0,
            username: query.name,
            properties: Cow::Borrowed(&[]),
            chat_data: None,
            listed: true,
            ping: 20,
            game_mode: GameMode::Adventure,
            display_name: Some(query.name.to_string().into_cow_text()),
        })
        .collect::<Vec<_>>();

    let player_names: Vec<_> = players
        .iter()
        .map(|query| &***query.name) // todo: lol
        .collect();

    local
        .append(
            &play::TeamS2c {
                team_name: "no_tag",
                mode: Mode::AddEntities {
                    entities: player_names,
                },
            },
            &compose,
        )
        .unwrap();

    let current_name = query.name;

    broadcast
        .append(
            &play::TeamS2c {
                team_name: "no_tag",
                mode: Mode::AddEntities {
                    entities: vec![current_name],
                },
            },
            &compose,
        )
        .unwrap();

    local
        .append(
            &play::PlayerListS2c {
                actions,
                entries: Cow::Owned(entries),
            },
            &compose,
        )
        .unwrap();

    let tick = global.tick;
    let time_of_day = tick % 24000;

    local
        .append(
            &play::WorldTimeUpdateS2c {
                world_age: tick,
                time_of_day,
            },
            &compose,
        )
        .unwrap();

    global
        .0
        .shared
        .player_count
        .fetch_add(1, std::sync::atomic::Ordering::Relaxed);

    let spawn_player = play::PlayerSpawnS2c {
        entity_id: current_entity_id,
        player_uuid: query.uuid.0,
        position: query.pose.position.as_dvec3(),
        yaw: ByteAngle::from_degrees(query.pose.yaw),
        pitch: ByteAngle::from_degrees(query.pose.pitch),
    };

    local
        .append(
            &play::PlayerPositionLookS2c {
                position: query.pose.position.as_dvec3(),
                yaw: query.pose.yaw,
                pitch: query.pose.pitch,
                flags: PlayerPositionLookFlags::default(),
                teleport_id: 1.into(),
            },
            &compose,
        )
        .unwrap();

    broadcast.append(&spawn_player, &compose).unwrap();

    info!("{} joined the world", query.name);
}

pub fn send_keep_alive(packets: &mut Packets, compose: &Compose) -> anyhow::Result<()> {
    let pkt = play::KeepAliveS2c {
        // The ID can be set to zero because it doesn't matter
        id: 0,
    };

    packets.append(&pkt, compose)?;

    Ok(())
}

fn registry_codec_raw() -> anyhow::Result<Compound> {
    let bytes = include_bytes!("paper-registry.json");
    let compound = serde_json::from_slice::<Compound>(bytes)?;
    Ok(compound)
}

pub fn generate_biome_registry() -> anyhow::Result<BiomeRegistry> {
    let registry_codec = registry_codec_raw()?;

    // minecraft:worldgen/biome
    let biomes = registry_codec.get("minecraft:worldgen/biome").unwrap();

    let Value::Compound(biomes) = biomes else {
        bail!("expected biome to be compound");
    };

    let biomes = biomes
        .get("value")
        .context("expected biome to have value")?;

    let Value::List(biomes) = biomes else {
        bail!("expected biomes to be list");
    };

    let mut biome_registry = BiomeRegistry::default();

    for biome in biomes {
        let ValueRef::Compound(biome) = biome else {
            bail!("expected biome to be compound");
        };

        let name = biome.get("name").context("expected biome to have name")?;
        let Value::String(name) = name else {
            bail!("expected biome name to be string");
        };

        let biome = biome
            .get("element")
            .context("expected biome to have element")?;

        let Value::Compound(biome) = biome else {
            bail!("expected biome to be compound");
        };

        let biome = biome.clone();

        let downfall = biome
            .get("downfall")
            .context("expected biome to have downfall")?;
        let Value::Double(downfall) = downfall else {
            bail!("expected biome downfall to be float but is {downfall:?}");
        };

        let effects = biome
            .get("effects")
            .context("expected biome to have effects")?;
        let Value::Compound(effects) = effects else {
            bail!("expected biome effects to be compound but is {effects:?}");
        };

        let has_precipitation = biome.get("has_precipitation").with_context(|| {
            format!("expected biome biome for {name} to have has_precipitation")
        })?;
        let Value::Long(has_precipitation) = has_precipitation else {
            bail!("expected biome biome has_precipitation to be int but is {has_precipitation:?}");
        };
        let has_precipitation = *has_precipitation == 1;

        let temperature = biome
            .get("temperature")
            .context("expected biome to have temperature")?;
        let Value::Double(temperature) = temperature else {
            bail!("expected biome temperature to be doule but is {temperature:?}");
        };

        let effects = BiomeEffects::deserialize(effects.clone())?;

        let biome = Biome {
            downfall: *downfall as f32,
            effects,
            has_precipitation,
            temperature: *temperature as f32,
        };

        let ident = Ident::new(name.as_str()).unwrap();

        biome_registry.insert(ident, biome);
    }

    Ok(biome_registry)
}

pub fn send_game_join_packet(encoder: &mut PacketEncoder) -> anyhow::Result<()> {
    // recv ack

    let registry_codec = registry_codec_raw()?;
    let codec = RegistryCodec::default();

    let dimension_names: BTreeSet<Ident<Cow<str>>> = codec
        .registry(BiomeRegistry::KEY)
        .iter()
        .map(|value| value.name.as_str_ident().into())
        .collect();

    let dimension_name = ident!("overworld");
    // let dimension_name: Ident<Cow<str>> = chunk_layer.dimension_type_name().into();

    let pkt = GameJoinS2c {
        entity_id: 0,
        is_hardcore: false,
        dimension_names: Cow::Owned(dimension_names),
        registry_codec: Cow::Borrowed(&registry_codec),
        max_players: CONFIG.max_players.into(),
        view_distance: CONFIG.view_distance.into(), // max view distance
        simulation_distance: CONFIG.simulation_distance.into(),
        reduced_debug_info: false,
        enable_respawn_screen: false,
        dimension_name: dimension_name.into(),
        hashed_seed: 0,
        game_mode: GameMode::Adventure,
        is_flat: false,
        last_death_location: None,
        portal_cooldown: 60.into(),
        previous_game_mode: OptGameMode(Some(GameMode::Adventure)),
        dimension_type_name: "minecraft:overworld".try_into()?,
        is_debug: false,
    };

    encoder.append_packet(&pkt)?;

    Ok(())
}

fn send_commands(encoder: &mut PacketEncoder) -> anyhow::Result<()> {
    // https://wiki.vg/Command_Data
    use valence_protocol::packets::play::command_tree_s2c::{
        CommandTreeS2c, Node, NodeData, Parser,
    };

    // id 0
    let root = Node {
        data: NodeData::Root,
        executable: false,
        children: vec![VarInt(1), VarInt(3), VarInt(4)],
        redirect_node: None,
    };

    // id 1
    let spawn = Node {
        data: NodeData::Literal {
            name: "spawn".to_owned(),
        },
        executable: true,
        children: vec![VarInt(2)],
        redirect_node: None,
    };

    // id 2
    let spawn_arg = Node {
        data: NodeData::Argument {
            name: "position".to_owned(),
            parser: Parser::BlockPos,
            suggestion: None,
        },
        executable: true,
        children: vec![],
        redirect_node: None,
    };

    // id 3 = "killall"
    let clear = Node {
        data: NodeData::Literal {
            name: "ka".to_owned(),
        },
        executable: true,
        children: vec![],
        redirect_node: None,
    };

    // id 4 = give item
    let give = Node {
        data: NodeData::Literal {
            name: "give".to_owned(),
        },
        executable: true,
        children: vec![VarInt(5)],
        redirect_node: None,
    };

    // id 5 = give {entity}
    let give_player = Node {
        data: NodeData::Argument {
            name: "player".to_owned(),
            parser: Parser::Entity {
                single: true,
                only_players: true,
            },
            suggestion: None,
        },
        executable: true,
        children: vec![VarInt(6)],
        redirect_node: None,
    };

    // id 6 = give {entity} {item}
    let give_item = Node {
        data: NodeData::Argument {
            name: "item".to_owned(),
            parser: Parser::ItemStack,
            suggestion: None,
        },
        executable: true,
        children: vec![VarInt(7)],
        redirect_node: None,
    };

    // id 7 = give count
    let give_count = Node {
        data: NodeData::Argument {
            name: "count".to_owned(),
            parser: Parser::Integer {
                min: Some(1),
                max: Some(64),
            },
            suggestion: None,
        },
        executable: true,
        children: vec![],
        redirect_node: None,
    };

    // id 4 = "ka" replace with "killall"
    // let ka = Node {
    //     data: NodeData::Literal {
    //         name: "ka".to_owned(),
    //     },
    //     executable: false,
    //     children: vec![],
    //     redirect_node: Some(VarInt(3)),
    // };

    encoder.append_packet(&CommandTreeS2c {
        commands: vec![
            root,
            spawn,
            spawn_arg,
            clear,
            give,
            give_player,
            give_item,
            give_count,
        ],
        root_index: VarInt(0),
    })?;

    Ok(())
}

fn send_sync_tags(encoder: &mut PacketEncoder) -> anyhow::Result<()> {
    let bytes = include_bytes!("tags.json");

    let groups = serde_json::from_slice(bytes)?;

    let pkt = play::SynchronizeTagsS2c { groups };

    encoder.append_packet(&pkt)?;

    Ok(())
}

fn inner(encoder: &mut PacketEncoder, chunks: &Chunks, compose: &Compose) -> anyhow::Result<()> {
    send_game_join_packet(encoder)?;
    send_sync_tags(encoder)?;

    let center_chunk = PLAYER_SPAWN_POSITION.as_ivec3() / 16;

    // TODO: Do we need to send this else where?
    encoder.append_packet(&play::ChunkRenderDistanceCenterS2c {
        chunk_x: center_chunk.x.into(),
        chunk_z: center_chunk.z.into(),
    })?;

    let radius = CONFIG.view_distance;

    // todo: right number?
    let number_chunks = (radius * 2 + 1) * (radius * 2 + 1);
    let bytes_to_append = crossbeam_queue::ArrayQueue::new(usize::try_from(number_chunks).unwrap());

    (0..number_chunks).into_par_iter().for_each(|i| {
        let x = i % (radius * 2 + 1);
        let z = i / (radius * 2 + 1);

        let x = center_chunk.x + x - radius;
        let z = center_chunk.z + z - radius;

        let chunk = ChunkPos::new(x, z);
        if let Ok(Some(chunk)) = chunks.get(chunk, compose) {
            bytes_to_append.push(chunk).unwrap();
        }
    });

    for elem in bytes_to_append {
        encoder.append_bytes(&elem);
    }

    send_commands(encoder)?;

    encoder.append_packet(&play::PlayerSpawnPositionS2c {
        position: PLAYER_SPAWN_POSITION.as_dvec3().into(),
        angle: 3.0,
    })?;

    encoder.append_packet(&play::TeamS2c {
        team_name: "no_tag",
        mode: Mode::CreateTeam {
            team_display_name: Cow::default(),
            friendly_flags: TeamFlags::default(),
            name_tag_visibility: NameTagVisibility::Never,
            collision_rule: CollisionRule::Always,
            team_color: TeamColor::Black,
            team_prefix: Cow::default(),
            team_suffix: Cow::default(),
            entities: vec![],
        },
    })?;

    if let Some(diameter) = CONFIG.border_diameter {
        debug!("Setting world border to diameter {}", diameter);

        encoder.append_packet(&play::WorldBorderInitializeS2c {
            x: f64::from(PLAYER_SPAWN_POSITION.x),
            z: f64::from(PLAYER_SPAWN_POSITION.z),
            old_diameter: diameter,
            new_diameter: diameter,
            duration_millis: 1.into(),
            portal_teleport_boundary: 29_999_984.into(),
            warning_blocks: 50.into(),
            warning_time: 200.into(),
        })?;

        encoder.append_packet(&play::WorldBorderSizeChangedS2c { diameter })?;

        encoder.append_packet(&play::WorldBorderCenterChangedS2c {
            x_pos: f64::from(PLAYER_SPAWN_POSITION.x),
            z_pos: f64::from(PLAYER_SPAWN_POSITION.z),
        })?;
    }

    Ok(())
}<|MERGE_RESOLUTION|>--- conflicted
+++ resolved
@@ -31,13 +31,8 @@
     components::{
         chunks::Chunks, Display, FullEntityPose, InGameName, Player, Uuid, PLAYER_SPAWN_POSITION,
     },
-<<<<<<< HEAD
     config::{self, CONFIG},
     event::{PlayerJoinWorld, UpdateEquipment},
-=======
-    config::CONFIG,
-    event::PlayerJoinWorld,
->>>>>>> 0761bed7
     global::Global,
     inventory::PlayerInventory,
     net::{Broadcast, Compose, Packets},
