--- conflicted
+++ resolved
@@ -369,11 +369,8 @@
         world.add_handler(system::kill_all);
 
         world.add_handler(system::get_inventory_actions);
-<<<<<<< HEAD
         world.add_handler(system::update_inventory);
-=======
         world.add_handler(system::item_interact);
->>>>>>> 97ed4ee9
         world.add_handler(system::update_main_hand);
         world.add_handler(system::update_equipment);
         world.add_handler(system::give_command);
