--- conflicted
+++ resolved
@@ -309,39 +309,6 @@
 
         self.last_ticks.push_back(now);
 
-<<<<<<< HEAD
-        while let Ok(connection) = self.incoming.try_recv() {
-            let ClientConnection {
-                encoder,
-                name,
-                uuid,
-                tx,
-            } = connection;
-
-            let player = self.world.spawn();
-
-            let connection = Connection::new(tx);
-
-            let dx = fastrand::f32().mul_add(10.0, -5.0);
-            let dz = fastrand::f32().mul_add(10.0, -5.0);
-
-            let event = InitPlayer {
-                entity: player,
-                encoder,
-                connection,
-                name,
-                uuid,
-                pos: FullEntityPose {
-                    position: Vec3::new(dx, 70.0, dz),
-                    bounding: Aabb::create(Vec3::new(0.0, 2.0, 0.0), 0.6, 1.8),
-                    yaw: 0.0,
-                    pitch: 0.0,
-                },
-            };
-
-            self.world.send(event);
-        }
-=======
         let bump = RayonLocal::init(bumpalo::Bump::new);
         let mut scratch = bump.map_ref(events::Scratch::from);
 
@@ -353,7 +320,6 @@
                 scratch: &mut scratch, // todo: any problem with ref vs val
             });
         });
->>>>>>> 9dda0fad
 
         let server = &mut self.server;
 
